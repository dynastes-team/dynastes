--- conflicted
+++ resolved
@@ -9,12 +9,8 @@
         out_mask = compute_mask_if_possible(layer, inputs, mask=mask)
         return out, out_mask
 
-<<<<<<< HEAD
+
 def compute_mask_if_possible(layer, inputs, mask=None):
-=======
-
-def compute_mask_if_possible(layer, inputs, mask=None, **kwargs):
->>>>>>> fa44fcb0
     if layer.supports_masking:
         out_mask = layer.compute_mask(inputs, mask)
     else:
