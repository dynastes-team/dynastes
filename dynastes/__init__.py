--- conflicted
+++ resolved
@@ -16,11 +16,7 @@
 from dynastes.core import backend
 from dynastes.probability import bijectors, bijector_partials, pseudoblocksparse_bijectors
 
-<<<<<<< HEAD
-__version__ = "0.6.0"
-=======
 __version__ = "0.6.1"
->>>>>>> 1506fbb6
 # Cleanup symbols to avoid polluting namespace.
 del absolute_import
 del division
