from __future__ import absolute_import
from __future__ import division
from __future__ import print_function

from functools import partial

import tensorflow as tf

<<<<<<< HEAD
import tensorflow as tf
=======
from dynastes import activations
>>>>>>> fa44fcb0
from dynastes.blocks import layer_factory
from dynastes.layers.base_layers import DynastesBaseLayer
from dynastes.util.layer_util import call_masked as cm
from dynastes.util.layer_util import compute_mask_if_possible as compm


# A module that only depends on `keras.layers` import these from here.

<<<<<<< HEAD

class _AttentionBlock1D(DynastesBaseLayer):
=======
@tf.keras.utils.register_keras_serializable(package='Dynastes')
class SelfAttentionBlock1D(DynastesBaseLayer):
>>>>>>> fa44fcb0

    def __init__(self,
                 attention_dim,
                 output_dim,
                 kernel_size=1,
                 attention_type='Attention1D',
                 q_type='Conv1D',
                 k_type=None,
                 v_type=None,
                 num_heads=1,
                 multiquery_attention=False,
                 depth_multiplier=1,
                 strides=1,
                 dilation_rate=1,
                 grouped=False,
                 group_size=1,
                 padding='same',
                 activation=None,
                 use_bias=False,
                 relative=False,
                 local=False,
                 sparse=False,
                 masked=False,
                 dropout_rate=0.,
                 max_relative_position=2,
                 lsh_bucket_length=4,
                 block_length=4,
                 filter_width=2,
                 mask_right=False,
                 add_relative_to_values=False,
                 return_attn_weights=False,
                 **kwargs):
        super(_AttentionBlock1D, self).__init__(supports_caching=True, **kwargs)
        self.q_type = q_type
        self.activation = activations.get(activation)
        self.use_bias = use_bias

        if k_type is None:
            self.k_type = q_type
        else:
            self.k_type = k_type

        if v_type is None:
            self.v_type = q_type
        else:
            self.v_type = v_type

        self.attention_dim = attention_dim
        self.output_dim = output_dim
        self.kernel_size = kernel_size
        self.num_heads = num_heads
        self.strides = strides
        self.dilation_rate = dilation_rate
        self.depth_multiplier = depth_multiplier
        self.padding = padding
        self.grouped = grouped
        self.group_size = group_size
        self.multiquery_attention = multiquery_attention
        self.relative = relative
        self.local = local
        self.masked = masked
        self.sparse = sparse
        self.dropout_rate = dropout_rate
        self.max_relative_position = max_relative_position
        self.lsh_bucket_length = lsh_bucket_length
        self.block_length = block_length
        self.filter_width = filter_width
        self.mask_right = mask_right
        self.add_relative_to_values = add_relative_to_values
        self.return_attn_weights = return_attn_weights
        self.supports_masking = True

        conv_partial = partial(layer_factory.get_1d_layer, kernel_size=kernel_size,
                               grouped=grouped,
                               group_size=group_size,
                               depth_multiplier=depth_multiplier,
                               padding=padding,
                               activation=activation,
                               use_bias=use_bias,
                               kernel_initializer=self.get_initializer('kernel'),
                               bias_initializer=self.get_initializer('bias'),
                               kernel_regularizer=self.get_regularizer('kernel'),
                               bias_regularizer=self.get_regularizer('bias'),
                               activity_regularizer=None,
                               kernel_constraint=self.get_constraint('kernel'),
                               bias_constraint=self.get_constraint('bias'))
        q_filters = attention_dim
        k_filters = attention_dim
        v_filters = output_dim

        if multiquery_attention:
            k_filters //= num_heads
            v_filters //= num_heads
        self.k_filters = k_filters
        self.v_filters = v_filters

        q_strides = strides
        kv_strides = strides
        kv_dilation_rate = dilation_rate
        attn_strides = 1
        attn_dilation_rate = 1
        if attention_type in ['LocalizedAttentionLayer1D'] and strides != 1:
            kv_strides = 1
            attn_strides = strides
            attn_dilation_rate = dilation_rate

        self.q_layer = conv_partial(type=self.q_type,
                                    filters=q_filters,
                                    strides=q_strides,
                                    dilation_rate=dilation_rate, name='Conv-Q')
        self.k_layer = conv_partial(type=self.k_type,
                                    filters=k_filters,
                                    strides=kv_strides,
                                    dilation_rate=kv_dilation_rate, name='Conv-K')
        self.v_layer = conv_partial(type=self.v_type,
                                    filters=v_filters,
                                    strides=kv_strides,
                                    dilation_rate=kv_dilation_rate, name='Conv-V')

        attention_padding = padding
        self.attention_layer = layer_factory.get_1D_attention_layer(
            type=attention_type,
            strides=attn_strides,
            dilation_rate=attn_dilation_rate,
            num_heads=num_heads,
            padding=attention_padding,
            multiquery_attention=multiquery_attention,
            preshaped_q=True,
            relative=relative,
            local=local,
            masked=masked,
            sparse=sparse,
            dropout_rate=dropout_rate,
            max_relative_position=max_relative_position,
            lsh_bucket_length=lsh_bucket_length,
            block_length=block_length,
            mask_right=mask_right,
            filter_width=filter_width,
            add_relative_to_values=add_relative_to_values,
        )

    def compute_mask(self, inputs, mask=None):
        if mask is not None:
            q_mask = compm(self.q_layer, inputs, mask=mask)
            return q_mask
        return mask



    def get_config(self):
        config = {
            'q_type': self.q_type,
            'k_type': self.k_type,
            'v_type': self.v_type,
            'activation': activations.serialize(self.activation),
            'use_bias': self.use_bias,
            'multiquery_attention': self.multiquery_attention,
            'attention_dim': self.attention_dim,
            'output_dim': self.output_dim,
            'depth_multiplier': self.depth_multiplier,
            'kernel_size': self.kernel_size,
            'num_heads': self.num_heads,
            'strides': self.strides,
            'dilation_rate': self.dilation_rate,
            'padding': self.padding,
            'grouped': self.grouped,
            'group_size': self.group_size,
            'relative': self.relative,
            'local': self.local,
            'masked': self.masked,
            'sparse': self.sparse,
            'dropout_rate': self.dropout_rate,
            'max_relative_position': self.max_relative_position,
            'lsh_bucket_length': self.lsh_bucket_length,
            'block_length': self.block_length,
            'filter_width': self.filter_width,
            'mask_right': self.mask_right,
            'add_relative_to_values': self.add_relative_to_values,
        }
        base_config = super(_AttentionBlock1D, self).get_config()
        return {**base_config, **config}

    def compute_output_shape(self, input_shape):
        qs = self.q_layer.compute_output_shape(input_shape)
        ks = self.k_layer.compute_output_shape(input_shape)
        vs = self.v_layer.compute_output_shape(input_shape)
        output_shape = self.attention_layer.compute_output_shape([qs, ks, vs])
        if self.return_attn_weights:
            return output_shape
        return output_shape[0]


class AttentionBlock1D(_AttentionBlock1D):

    def request_cache(self, batch_size=1, max_length=1):
        return {
            'k': tf.zeros((batch_size, max_length, self.k_filters)),
            'v': tf.zeros((batch_size, max_length, self.v_filters)),
            'k_mask': tf.cast(tf.zeros((batch_size, max_length)), tf.bool),
            'v_mask': tf.cast(tf.zeros((batch_size, max_length)), tf.bool)
        }

    def compute_mask(self, inputs, mask=None):
        if mask is not None:
            q_mask = compm(self.q_layer, inputs[0], mask=mask[0])
            return q_mask
        return mask

    def call(self, inputs, training=None, mask=None, cache=None, decode_loop_step=None):
        qx, sx = inputs
        if mask is not None:
            qmask, smask = mask
        else:
            qmask, smask = (None, None)
        q, q_mask = cm(self.q_layer, qx, training=training, mask=qmask)
        if sx is not None:
            k, k_mask = cm(self.k_layer, sx, training=training, mask=smask)
            v, v_mask = cm(self.v_layer, sx, training=training, mask=smask)
        if cache is not None:
            if sx is not None:
                # Combine cached keys and values with new keys and values.
                if cache["k"] is not None:
                    #Update cache
                    if decode_loop_step is not None:

                        cache_k_shape = cache["k"].shape.as_list()
                        indices = tf.reshape(
                            tf.one_hot(decode_loop_step, cache_k_shape[1], dtype=k.dtype),
                            [1, cache_k_shape[1], 1])
                        k = cache["k"] + k * indices
                        if mask is not None:
                            indices = tf.reshape(
                                tf.one_hot(decode_loop_step, cache_k_shape[1], dtype=tf.float16),
                                [1, cache_k_shape[1]])
                            k_mask = tf.logical_or(cache["k_mask"], (tf.cast(k_mask, tf.float16) * indices) > 0.)

                        cache_v_shape = cache["v"].shape.as_list()
                        indices = tf.reshape(
                            tf.one_hot(decode_loop_step, cache_v_shape[1], dtype=v.dtype),
                            [1, cache_v_shape[1], 1])
                        v = cache["v"] + v * indices
                        if mask is not None:
                            indices = tf.reshape(
                                tf.one_hot(decode_loop_step, cache_v_shape[1], dtype=tf.float16),
                                [1, cache_v_shape[1]])
                            v_mask = tf.logical_or(cache["v_mask"], (tf.cast(v_mask, tf.float16) * indices) > 0.)
                    else:
                        k = tf.concat([tf.cast(cache["k"], k.dtype), k], axis=1)
                        v = tf.concat([tf.cast(cache["v"], v.dtype), v], axis=1)
                        if mask is not None:
                            k_mask = tf.concat([tf.cast(cache["k_mask"], k_mask.dtype), k_mask], axis=1)
                            v_mask = tf.concat([tf.cast(cache["v_mask"], v_mask.dtype), v_mask], axis=1)

                # Update cache
                cache["k"] = k
                cache["v"] = v
                if mask is not None:
                    cache["k_mask"] = k_mask
                    cache["v_mask"] = v_mask
            else:
                k = cache["k"]
                v = cache["v"]
                if mask is not None:
                    k_mask = cache["k_mask"]
                    v_mask = cache["v_mask"]
        if mask is not None:
            mask = [q_mask, k_mask, v_mask]
        x, weights = self.attention_layer([q, k, v], mask=mask, training=training)

        if self.return_attn_weights:
            return x, weights
        return x


class SelfAttentionBlock1D(AttentionBlock1D):

    def compute_mask(self, inputs, mask=None):
        if mask is not None:
            q_mask = compm(self.q_layer, inputs, mask=mask)
            return q_mask
        return mask

    def call(self, inputs, training=None, mask=None, cache=None, decode_loop_step=None):
        if mask is not None:
            mask = (mask, mask)
        return super(SelfAttentionBlock1D, self).call((inputs, inputs), training=training, mask=mask, cache=cache, decode_loop_step=decode_loop_step)<|MERGE_RESOLUTION|>--- conflicted
+++ resolved
@@ -6,11 +6,7 @@
 
 import tensorflow as tf
 
-<<<<<<< HEAD
-import tensorflow as tf
-=======
 from dynastes import activations
->>>>>>> fa44fcb0
 from dynastes.blocks import layer_factory
 from dynastes.layers.base_layers import DynastesBaseLayer
 from dynastes.util.layer_util import call_masked as cm
@@ -19,13 +15,7 @@
 
 # A module that only depends on `keras.layers` import these from here.
 
-<<<<<<< HEAD
-
 class _AttentionBlock1D(DynastesBaseLayer):
-=======
-@tf.keras.utils.register_keras_serializable(package='Dynastes')
-class SelfAttentionBlock1D(DynastesBaseLayer):
->>>>>>> fa44fcb0
 
     def __init__(self,
                  attention_dim,
@@ -173,8 +163,6 @@
             return q_mask
         return mask
 
-
-
     def get_config(self):
         config = {
             'q_type': self.q_type,
@@ -218,6 +206,7 @@
         return output_shape[0]
 
 
+@tf.keras.utils.register_keras_serializable(package='Dynastes')
 class AttentionBlock1D(_AttentionBlock1D):
 
     def request_cache(self, batch_size=1, max_length=1):
@@ -248,7 +237,7 @@
             if sx is not None:
                 # Combine cached keys and values with new keys and values.
                 if cache["k"] is not None:
-                    #Update cache
+                    # Update cache
                     if decode_loop_step is not None:
 
                         cache_k_shape = cache["k"].shape.as_list()
@@ -300,6 +289,7 @@
         return x
 
 
+@tf.keras.utils.register_keras_serializable(package='Dynastes')
 class SelfAttentionBlock1D(AttentionBlock1D):
 
     def compute_mask(self, inputs, mask=None):
@@ -311,4 +301,5 @@
     def call(self, inputs, training=None, mask=None, cache=None, decode_loop_step=None):
         if mask is not None:
             mask = (mask, mask)
-        return super(SelfAttentionBlock1D, self).call((inputs, inputs), training=training, mask=mask, cache=cache, decode_loop_step=decode_loop_step)+        return super(SelfAttentionBlock1D, self).call((inputs, inputs), training=training, mask=mask, cache=cache,
+                                                      decode_loop_step=decode_loop_step)