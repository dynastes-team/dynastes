--- conflicted
+++ resolved
@@ -6,10 +6,7 @@
 
 import tensorflow as tf
 
-<<<<<<< HEAD
 from dynastes.util import cache_context
-=======
->>>>>>> 1506fbb6
 from dynastes import activations
 from dynastes.blocks import layer_factory
 from dynastes.layers.base_layers import DynastesBaseLayer
@@ -20,12 +17,8 @@
 
 # A module that only depends on `keras.layers` import these from here.
 
-<<<<<<< HEAD
+@tf.keras.utils.register_keras_serializable(package='Dynastes')
 class _AttentionBlock1D(DynastesBaseLayer):
-=======
-@tf.keras.utils.register_keras_serializable(package='Dynastes')
-class SelfAttentionBlock1D(DynastesBaseLayer):
->>>>>>> 1506fbb6
 
     def __init__(self,
                  attention_dim,
