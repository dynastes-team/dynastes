--- conflicted
+++ resolved
@@ -4,14 +4,6 @@
 
 from .attention_blocks import SelfAttentionBlock1D, AttentionBlock1D
 
-<<<<<<< HEAD
-object_scope = {
-    'AttentionBlock1D': AttentionBlock1D,
-    'SelfAttentionBlock1D': SelfAttentionBlock1D,
-}
-
-=======
->>>>>>> fa44fcb0
 # Cleanup symbols to avoid polluting namespace.
 del absolute_import
 del division
