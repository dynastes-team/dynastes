--- conflicted
+++ resolved
@@ -1115,11 +1115,7 @@
                  method='bilinear',
                  **kwargs):
         super(Upsampling2D, self).__init__(**kwargs)
-<<<<<<< HEAD
-        self.strides = strides
-=======
         self.strides = conv_utils.normalize_tuple(strides, 2, 'strides')
->>>>>>> 1506fbb6
         self.method = method
 
     def _resize(self, x):
@@ -1142,12 +1138,8 @@
         return self._resize(inputs)
 
     def compute_output_shape(self, input_shape):
-<<<<<<< HEAD
-        return [input_shape[0], input_shape[1] * self.strides[0], input_shape[2] * self.strides[1], input_shape[3]]
-=======
         out_shape =  input_shape[0], input_shape[1] * self.strides[0], input_shape[2] * self.strides[1], input_shape[3]
         return tensor_shape.TensorShape(out_shape)
->>>>>>> 1506fbb6
 
     def get_config(self):
         config = {
@@ -1180,14 +1172,9 @@
         return tf.squeeze(x, axis=-2)
 
     def compute_output_shape(self, input_shape):
-<<<<<<< HEAD
-        input_shape = [input_shape[0], input_shape[1], 1, input_shape[2]]
-        return super(Upsampling1D, self).compute_output_shape(input_shape)
-=======
         input_shape = input_shape[:-1] + [1, input_shape[-1]]
         output_shape = super().compute_output_shape(input_shape)
         return output_shape[:-2] + (output_shape[-1],)
->>>>>>> 1506fbb6
 
     def get_config(self):
         config = {
