--- conflicted
+++ resolved
@@ -190,11 +190,6 @@
             DynastesDepthwiseConv1D, kwargs={'kernel_size': 3,
                                              'kernel_normalizer': 'spectral',
                                              'kernel_regularizer': 'orthogonal'}, input_shape=(5, 32, 3))
-<<<<<<< HEAD
-
-
-=======
->>>>>>> 1506fbb6
 
 
 class Upsampling2DTest(tf.test.TestCase):
@@ -232,41 +227,35 @@
 class Upsampling1DTest(tf.test.TestCase):
     def test_simple(self):
         layer_test(
-<<<<<<< HEAD
+            Upsampling1D, kwargs={'strides': 2}, input_shape=(None, 32, 3), expected_output_shape=(None, 64, 3))
+
+    def test_masking(self):
+        layer = Upsampling1D(strides=2)
+
+        ts = to_tensor(normal(size=(8, 16, 32))
+                       .astype(np.float32))
+
+        mask_len = 16 // 6
+        mask = to_tensor(([True] * (16 - mask_len)) + ([False] * (mask_len)))
+        mask = tf.expand_dims(mask, axis=0)
+        mask = tf.tile(mask, [8, 1])
+        layer(ts, mask=mask)
+        layer.compute_mask(ts, mask=mask)
+
+        @tf.function
+        def graph_test_fn(x, mask):
+            layer(x, mask=mask)
+            layer.compute_mask(x, mask=mask)
+
+        graph_test_fn(x=ts, mask=mask)
+
+
+class DynastesDepthwiseConv2DTest(tf.test.TestCase):
+    def test_simple(self):
+        layer_test(
             DynastesDepthwiseConv2D, kwargs={'kernel_size': (3, 3)}, input_shape=(4, 16, 16, 3))
 
     def test_masking(self):
-=======
-            Upsampling1D, kwargs={'strides': 2}, input_shape=(None, 32, 3), expected_output_shape=(None, 64, 3))
-
-    def test_masking(self):
-        layer = Upsampling1D(strides=2)
-
-        ts = to_tensor(normal(size=(8, 16, 32))
-                       .astype(np.float32))
-
-        mask_len = 16 // 6
-        mask = to_tensor(([True] * (16 - mask_len)) + ([False] * (mask_len)))
-        mask = tf.expand_dims(mask, axis=0)
-        mask = tf.tile(mask, [8, 1])
-        layer(ts, mask=mask)
-        layer.compute_mask(ts, mask=mask)
-
-        @tf.function
-        def graph_test_fn(x, mask):
-            layer(x, mask=mask)
-            layer.compute_mask(x, mask=mask)
-
-        graph_test_fn(x=ts, mask=mask)
-
-
-class DynastesDepthwiseConv2DTest(tf.test.TestCase):
-    def test_simple(self):
-        layer_test(
-            DynastesDepthwiseConv2D, kwargs={'kernel_size': (3, 3)}, input_shape=(4, 16, 16, 3))
-
-    def test_masking(self):
->>>>>>> 1506fbb6
         layer = DynastesDepthwiseConv2D(kernel_size=3, strides=2, padding='same')
 
         ts = to_tensor(normal(size=(8, 16, 16, 32))
